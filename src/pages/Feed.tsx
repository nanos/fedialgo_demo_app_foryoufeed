--- conflicted
+++ resolved
@@ -116,10 +116,10 @@
     }, [algorithm, algorithm?.loadingStatus, isLoading]);
 
 
-    const buildStateCheckbox = (label: string, state: ReturnType<typeof useState<boolean>>) => (
+    const buildStateCheckbox = (label: string, state: ReturnType<typeof useState<boolean>>, className: string = '') => (
         <Form.Check
             checked={state[0]}
-            className="mb-3"  // bootstrap spacing info: https://getbootstrap.com/docs/5.1/utilities/spacing/
+            className={className}
             key={label}
             label={label}
             onChange={(e) => state[1](e.target.checked)}
@@ -149,27 +149,8 @@
                     {/* TODO: maybe the inset-inline-end property could be used to allow panel to scroll to length but still stick? */}
                     <div className="sticky-top" style={isControlPanelStickyState[0] ? {} : {position: "relative"}} >
                         <div style={stickySwitchContainer}>
-<<<<<<< HEAD
-                            <Form.Check
-                                checked={isControlPanelSticky}
-                                className="d-none d-sm-block"  // bootstrap spacing info: https://getbootstrap.com/docs/5.1/utilities/spacing/
-                                key={"stickPanel"}
-                                label={`Stick Control Panel To Top`}
-                                onChange={(e) => setIsControlPanelSticky(e.target.checked)}
-                                type="checkbox"
-                            />
-
-                            <Form.Check
-                                checked={hideLinkPreviews}
-                                key={"linkPreviews"}
-                                label={`Hide Link Previews`}
-                                onChange={(e) => setHideLinkPreviews(e.target.checked)}
-                                type="checkbox"
-                            />
-=======
-                            {buildStateCheckbox(`Stick Control Panel To Top`, isControlPanelStickyState)}
+                            {buildStateCheckbox(`Stick Control Panel To Top`, isControlPanelStickyState, 'd-none d-sm-block')}
                             {buildStateCheckbox(`Hide Link Previews`, hideLinkPreviewsState)}
->>>>>>> 136cf183
 
                             <a
                                 data-tooltip-id={TOOLTIP_ANCHOR}
@@ -177,17 +158,7 @@
                                 key={"tooltipautoload"}
                                 style={{color: "white"}}
                             >
-<<<<<<< HEAD
-                                <Form.Check
-                                    checked={shouldAutoUpdate}
-                                    key={"autoLoadNewToots"}
-                                    label={`Auto Load New Toots`}
-                                    onChange={(e) => setShouldAutoUpdate(e.target.checked)}
-                                    type="checkbox"
-                                />
-=======
                                 {buildStateCheckbox(`Auto Load New Toots`, [shouldAutoUpdate, setShouldAutoUpdate])}
->>>>>>> 136cf183
                             </a>
                         </div>
 
@@ -201,15 +172,10 @@
                                 ? <LoadingSpinner message={loadingStatus} style={loadingMsgStyle} />
                                 : finishedLoadingMsg(algorithm?.lastLoadTimeInSeconds)}
 
-<<<<<<< HEAD
-                            <p style={scrollStatusMsg} className='d-none d-sm-block'>
-                                {`Displaying ${numDisplayedToots} Toots (Scroll: ${scrollPercentage.toFixed(1)}%)`}
-=======
-                            <p style={scrollStatusMsg}>
+                            <p style={scrollStatusMsg} className="d-none d-sm-block">
                                 {TheAlgorithm.isDebugMode
                                     ? `Displaying ${numDisplayedToots} Toots (Scroll: ${scrollPercentage.toFixed(1)}%)`
                                     : <BugReportLink />}
->>>>>>> 136cf183
                             </p>
                         </div>
                     </div>
